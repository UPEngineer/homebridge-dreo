--- conflicted
+++ resolved
@@ -134,16 +134,11 @@
               this.platform.log.debug('Oscillation mode:', data.reported.hoscon);
               break;
             case 'temperature':
-<<<<<<< HEAD
-              this.fanState.Temperature = this.correctedTemperature(data.reported.temperature);
-              this.service.getCharacteristic(this.platform.Characteristic.CurrentTemperature).updateValue(this.fanState.Temperature);
-=======
               if (this.temperatureService !== undefined && !shouldHideTemperatureSensor) {
-                this.fanState.Temperature = data.reported.temperature;
+                this.fanState.Temperature = this.correctedTemperature(data.reported.temperature);
                 this.temperatureService.getCharacteristic(this.platform.Characteristic.CurrentTemperature)
                   .updateValue(this.fanState.Temperature);
               }
->>>>>>> c287771d
               this.platform.log.debug('Temperature:', data.reported.temperature);
               break;
             default:
